"""Upload manager for posting videos to social media platforms."""

import json
from pathlib import Path
<<<<<<< HEAD
from typing import Dict, List, Any, Optional
=======
from typing import Dict, List, Any
from datetime import datetime
>>>>>>> 04a03a41

from .oauth_manager import OAuthManager
from .config_manager import ConfigManager
from .api_client import APIClient
from content_creation.types import FTPUploader, UploadResult
from platform_uploaders import InstagramUploader, YouTubeUploader, TikTokUploader

class UploadManager:
    """Manages video uploads to multiple social media platforms."""
    
    def __init__(self, oauth_manager: OAuthManager, config_manager: Optional[ConfigManager] = None):
        self.oauth_manager = oauth_manager
        self.ftp_uploader = FTPUploader()
        
        # Initialize platform uploaders
        self.instagram_uploader = InstagramUploader(self.ftp_uploader)
        self.youtube_uploader = YouTubeUploader()
        self.tiktok_uploader = TikTokUploader()
        
<<<<<<< HEAD
        # Initialize API client for analytics tracking
        self.config_manager = config_manager or ConfigManager()
        config = self.config_manager.get_config()
        self.api_client = None
        if config.use_backend_api and config.api_key:
            try:
                self.api_client = APIClient(config.api_key, config.backend_api_url)
            except Exception as e:
                print(f"⚠️  Failed to initialize API client for analytics: {e}")
=======
        # Failed uploads tracking
        self.failed_uploads_file = Path.home() / ".content_creation" / "failed_uploads.json"
        self.failed_uploads_file.parent.mkdir(exist_ok=True)
>>>>>>> 04a03a41
    
    def upload_to_instagram(self, video_path: Path, metadata: Dict[str, str]) -> UploadResult:
        """Upload video to Instagram Reels using FTP server and video_url parameter."""
        creds = self.oauth_manager.get_credentials("instagram")
        if not creds:
            return UploadResult("instagram", False, error="Not authenticated")
        
        return self.instagram_uploader.upload(video_path, metadata, creds)
    
    
    def upload_to_youtube(self, video_path: Path, metadata: Dict[str, str]) -> UploadResult:
        """Upload video to YouTube Shorts with retry logic."""
        creds = self.oauth_manager.get_credentials("youtube")
        if not creds:
            return UploadResult("youtube", False, error="Not authenticated")
        
        return self.youtube_uploader.upload(video_path, metadata, creds)
    
    
    def upload_to_tiktok(self, video_path: Path, metadata: Dict[str, str]) -> UploadResult:
        """Upload video to TikTok using Content Posting API (Inbox Upload)."""
        creds = self.oauth_manager.get_credentials("tiktok")
        if not creds:
            return UploadResult("tiktok", False, error="Not authenticated")
        
        return self.tiktok_uploader.upload(video_path, metadata, creds)
    
    def _validate_metadata(self, metadata: Dict[str, str], video_path: Path) -> Dict[str, str]:
        """Validate and ensure metadata has required fields with fallbacks."""
        validated = metadata.copy() if metadata else {}
        
        # Ensure we have a title
        if not validated.get('title', '').strip():
            validated['title'] = f"Gaming Clip - {video_path.stem}"
            print(f"[WARNING] No title in metadata, using fallback: {validated['title']}")
        
        # Ensure we have caption or hashtags
        if not validated.get('caption', '').strip() and not validated.get('hashtags', '').strip():
            validated['caption'] = "Check out this epic gaming moment! 🎮"
            validated['hashtags'] = "#gaming #shorts"
            print(f"[WARNING] No caption/hashtags in metadata, using fallback")
        
        return validated

    def upload_to_all_platforms(self, video_path: Path, metadata: Dict[str, str], 
                              platforms: List[str] = None) -> Dict[str, UploadResult]:
        """Upload video to all specified platforms with platform-specific optimization."""
        if platforms is None:
            platforms = ["instagram", "youtube", "tiktok"]
        
        results = {}
        
        print(f"Uploading {video_path.name} to {len(platforms)} platforms...")
        
        # Validate and fix metadata
        validated_metadata = self._validate_metadata(metadata, video_path)
        
        # Import video processor for optimization
        from content_creation.video_processor import VideoProcessor
        video_processor = VideoProcessor()
        
        for platform in platforms:
            print(f"\n--- Uploading to {platform.upper()} ---")
            
            # Optimize video for platform-specific requirements
            try:
                optimized_video = video_processor.optimize_for_platform(video_path, platform)
                print(f"Using optimized video: {optimized_video.name}")
            except Exception as e:
                print(f"[WARNING] Optimization failed for {platform}: {e}")
                print("Using original video...")
                optimized_video = video_path
            
            if platform == "instagram":
                results[platform] = self.upload_to_instagram(optimized_video, validated_metadata)
            elif platform == "youtube":
                results[platform] = self.upload_to_youtube(optimized_video, validated_metadata)
            elif platform == "tiktok":
                results[platform] = self.upload_to_tiktok(optimized_video, validated_metadata)
            else:
                results[platform] = UploadResult(platform, False, error="Unknown platform")
            
            # Print result
            result = results[platform]
            if result.success:
                print(f"[SUCCESS] {platform.upper()}: Success! Video ID: {result.video_id}")
                if result.url:
                    print(f"   URL: {result.url}")
            else:
<<<<<<< HEAD
                print(f"❌ {platform.upper()}: Failed - {result.error}")
            
            # Track upload with backend API if available
            if self.api_client:
                try:
                    self.api_client.track_upload(
                        platform=platform,
                        filename=video_path.name,
                        video_id=result.video_id,
                        video_url=result.url,
                        metadata=validated_metadata,
                        status="success" if result.success else "failed",
                        error_message=result.error
                    )
                except Exception as e:
                    print(f"⚠️  Failed to track upload to backend: {e}")
=======
                print(f"[ERROR] {platform.upper()}: Failed - {result.error}")
        
        # Track failed uploads for retry
        self._track_failed_uploads(video_path, validated_metadata, results)
        
        return results
    
    def _track_failed_uploads(self, video_path: Path, metadata: Dict[str, str], results: Dict[str, UploadResult]):
        """Track failed uploads for later retry."""
        failed_uploads = self._load_failed_uploads()
        
        for platform, result in results.items():
            if not result.success:
                failed_entry = {
                    "video_path": str(video_path),
                    "platform": platform,
                    "metadata": metadata,
                    "error": result.error,
                    "timestamp": datetime.now().isoformat(),
                    "retry_count": 0
                }
                
                # Check if this video/platform combination already exists
                existing_key = f"{video_path.name}_{platform}"
                if existing_key not in failed_uploads:
                    failed_uploads[existing_key] = failed_entry
                    print(f"[RETRY] Added {platform.upper()} upload to retry queue")
        
        self._save_failed_uploads(failed_uploads)
    
    def _load_failed_uploads(self) -> Dict[str, Any]:
        """Load failed uploads from file."""
        if not self.failed_uploads_file.exists():
            return {}
        
        try:
            with open(self.failed_uploads_file, 'r') as f:
                return json.load(f)
        except Exception as e:
            print(f"[WARNING] Could not load failed uploads: {e}")
            return {}
    
    def _save_failed_uploads(self, failed_uploads: Dict[str, Any]):
        """Save failed uploads to file."""
        try:
            with open(self.failed_uploads_file, 'w') as f:
                json.dump(failed_uploads, f, indent=2)
        except Exception as e:
            print(f"[WARNING] Could not save failed uploads: {e}")
    
    def list_failed_uploads(self) -> Dict[str, Any]:
        """List all failed uploads available for retry."""
        return self._load_failed_uploads()
    
    def retry_failed_upload(self, video_name: str, platform: str) -> UploadResult:
        """Retry a specific failed upload."""
        failed_uploads = self._load_failed_uploads()
        key = f"{video_name}_{platform}"
        
        if key not in failed_uploads:
            return UploadResult(platform, False, error="Failed upload not found")
        
        failed_entry = failed_uploads[key]
        video_path = Path(failed_entry["video_path"])
        metadata = failed_entry["metadata"]
        
        if not video_path.exists():
            return UploadResult(platform, False, error="Video file no longer exists")
        
        print(f"[RETRY] Retrying {platform.upper()} upload for {video_name}")
        
        # Optimize video for platform-specific requirements
        from content_creation.video_processor import VideoProcessor
        video_processor = VideoProcessor()
        
        try:
            optimized_video = video_processor.optimize_for_platform(video_path, platform)
            print(f"[OPTIMIZE] Using optimized video: {optimized_video.name}")
        except Exception as e:
            print(f"[WARNING] Optimization failed for {platform}: {e}")
            print("[WARNING] Using original video...")
            optimized_video = video_path
        
        # Retry the upload with optimized video
        if platform == "instagram":
            result = self.upload_to_instagram(optimized_video, metadata)
        elif platform == "youtube":
            result = self.upload_to_youtube(optimized_video, metadata)
        elif platform == "tiktok":
            result = self.upload_to_tiktok(optimized_video, metadata)
        else:
            return UploadResult(platform, False, error="Unknown platform")
        
        # Update retry count
        failed_entry["retry_count"] += 1
        
        if result.success:
            # Remove from failed uploads if successful
            del failed_uploads[key]
            print(f"[SUCCESS] {platform.upper()} retry successful!")
        else:
            # Update error message
            failed_entry["error"] = result.error
            failed_entry["timestamp"] = datetime.now().isoformat()
            print(f"[FAILED] {platform.upper()} retry failed: {result.error}")
        
        self._save_failed_uploads(failed_uploads)
        return result
    
    def retry_all_failed_uploads(self, platforms: List[str] = None) -> Dict[str, UploadResult]:
        """Retry all failed uploads for specified platforms."""
        if platforms is None:
            platforms = ["instagram", "youtube", "tiktok"]
        
        failed_uploads = self._load_failed_uploads()
        results = {}
        
        print(f"[RETRY] Retrying failed uploads for platforms: {', '.join(platforms)}")
        
        for key, failed_entry in list(failed_uploads.items()):
            platform = failed_entry["platform"]
            if platform in platforms:
                video_name = failed_entry["video_path"].split("\\")[-1]  # Get just filename
                result = self.retry_failed_upload(video_name, platform)
                results[f"{video_name}_{platform}"] = result
>>>>>>> 04a03a41
        
        return results
    
    def clear_failed_uploads(self, platform: str = None):
        """Clear failed uploads (optionally for specific platform)."""
        failed_uploads = self._load_failed_uploads()
        
        if platform:
            # Remove only specific platform failures
            keys_to_remove = [key for key, entry in failed_uploads.items() if entry["platform"] == platform]
            for key in keys_to_remove:
                del failed_uploads[key]
            print(f"[CLEAR] Cleared failed uploads for {platform.upper()}")
        else:
            # Clear all failed uploads
            failed_uploads.clear()
            print("[CLEAR] Cleared all failed uploads")
        
        self._save_failed_uploads(failed_uploads)
    
    def _extract_hashtags(self, hashtags_str: str) -> List[str]:
        """Extract hashtags from string and return as list."""
        if not hashtags_str:
            return []
        
        # Split by space and filter hashtags
        tags = [tag.strip() for tag in hashtags_str.split() if tag.strip().startswith('#')]
        # Remove # symbol for YouTube tags
        return [tag[1:] for tag in tags if len(tag) > 1]
    
    def get_upload_status(self, platform: str) -> Dict[str, Any]:
        """Get upload status and account info for a platform."""
        creds = self.oauth_manager.get_credentials(platform)
        if not creds:
            return {"authenticated": False, "error": "Not authenticated"}
        
        try:
            if platform == "instagram":
                return self.instagram_uploader.get_upload_status(creds)
            elif platform == "youtube":
                return self.youtube_uploader.get_upload_status(creds)
            elif platform == "tiktok":
                return self.tiktok_uploader.get_upload_status(creds)
            else:
                return {"authenticated": False, "error": "Unknown platform"}
            
        except Exception as e:
            return {"authenticated": False, "error": str(e)}
    
    def check_instagram_rate_limit(self) -> Dict[str, Any]:
        """Check Instagram publishing rate limits."""
        creds = self.oauth_manager.get_credentials("instagram")
        if not creds:
            return {"error": "Not authenticated"}
        
        return self.instagram_uploader.check_rate_limit(creds)<|MERGE_RESOLUTION|>--- conflicted
+++ resolved
@@ -2,23 +2,17 @@
 
 import json
 from pathlib import Path
-<<<<<<< HEAD
-from typing import Dict, List, Any, Optional
-=======
 from typing import Dict, List, Any
 from datetime import datetime
->>>>>>> 04a03a41
 
 from .oauth_manager import OAuthManager
-from .config_manager import ConfigManager
-from .api_client import APIClient
 from content_creation.types import FTPUploader, UploadResult
 from platform_uploaders import InstagramUploader, YouTubeUploader, TikTokUploader
 
 class UploadManager:
     """Manages video uploads to multiple social media platforms."""
     
-    def __init__(self, oauth_manager: OAuthManager, config_manager: Optional[ConfigManager] = None):
+    def __init__(self, oauth_manager: OAuthManager):
         self.oauth_manager = oauth_manager
         self.ftp_uploader = FTPUploader()
         
@@ -27,21 +21,9 @@
         self.youtube_uploader = YouTubeUploader()
         self.tiktok_uploader = TikTokUploader()
         
-<<<<<<< HEAD
-        # Initialize API client for analytics tracking
-        self.config_manager = config_manager or ConfigManager()
-        config = self.config_manager.get_config()
-        self.api_client = None
-        if config.use_backend_api and config.api_key:
-            try:
-                self.api_client = APIClient(config.api_key, config.backend_api_url)
-            except Exception as e:
-                print(f"⚠️  Failed to initialize API client for analytics: {e}")
-=======
         # Failed uploads tracking
         self.failed_uploads_file = Path.home() / ".content_creation" / "failed_uploads.json"
         self.failed_uploads_file.parent.mkdir(exist_ok=True)
->>>>>>> 04a03a41
     
     def upload_to_instagram(self, video_path: Path, metadata: Dict[str, str]) -> UploadResult:
         """Upload video to Instagram Reels using FTP server and video_url parameter."""
@@ -131,24 +113,6 @@
                 if result.url:
                     print(f"   URL: {result.url}")
             else:
-<<<<<<< HEAD
-                print(f"❌ {platform.upper()}: Failed - {result.error}")
-            
-            # Track upload with backend API if available
-            if self.api_client:
-                try:
-                    self.api_client.track_upload(
-                        platform=platform,
-                        filename=video_path.name,
-                        video_id=result.video_id,
-                        video_url=result.url,
-                        metadata=validated_metadata,
-                        status="success" if result.success else "failed",
-                        error_message=result.error
-                    )
-                except Exception as e:
-                    print(f"⚠️  Failed to track upload to backend: {e}")
-=======
                 print(f"[ERROR] {platform.upper()}: Failed - {result.error}")
         
         # Track failed uploads for retry
@@ -274,7 +238,6 @@
                 video_name = failed_entry["video_path"].split("\\")[-1]  # Get just filename
                 result = self.retry_failed_upload(video_name, platform)
                 results[f"{video_name}_{platform}"] = result
->>>>>>> 04a03a41
         
         return results
     
