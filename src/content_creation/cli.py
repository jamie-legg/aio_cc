"""Command-line interface for content creation tools."""

import argparse
import sys
import json
from pathlib import Path
from datetime import datetime
from managers.oauth_manager import OAuthManager
from managers.upload_manager import UploadManager
from managers.config_manager import ConfigManager
from content_creation.sora_transitions import SoraTransitionGenerator
from content_creation.video_processor import VideoProcessor
from content_creation.scheduler import PostScheduler
from analytics.database import AnalyticsDatabase, ScheduledPost

def setup_auth(args):
    """Set up authentication for social media platforms."""
    oauth_manager = OAuthManager()
    
    if args.platform == "all":
        results = oauth_manager.authenticate_all()
        print("\n=== Authentication Results ===")
        for platform, success in results.items():
            status = "[SUCCESS] Success" if success else "[ERROR] Failed"
            print(f"{platform.upper()}: {status}")
    else:
        if args.platform == "instagram":
            success = oauth_manager.authenticate_instagram()
        elif args.platform == "youtube":
            success = oauth_manager.authenticate_youtube()
        elif args.platform == "tiktok":
            success = oauth_manager.authenticate_tiktok()
        else:
            print(f"Unknown platform: {args.platform}")
            return
        
        if success:
            print(f"[SUCCESS] {args.platform.upper()} authentication successful!")
        else:
            print(f"[ERROR] {args.platform.upper()} authentication failed!")

def check_auth(args):
    """Check authentication status for platforms."""
    oauth_manager = OAuthManager()
    upload_manager = UploadManager(oauth_manager)
    
    platforms = ["instagram", "youtube", "tiktok"] if args.platform == "all" else [args.platform]
    
    print("=== Authentication Status ===")
    for platform in platforms:
        creds = oauth_manager.get_credentials(platform)
        if creds and creds.access_token:
            print(f"[SUCCESS] {platform.upper()}: Authenticated")
            
            # Show token expiration info
            if creds.expires_at:
                import time
                expires_in = creds.expires_at - int(time.time())
                if expires_in > 0:
                    hours = expires_in // 3600
                    minutes = (expires_in % 3600) // 60
                    print(f"   Token expires in: {hours}h {minutes}m")
                else:
                    print(f"   Token expired: {abs(expires_in)}s ago")
            else:
                print(f"   Token expiration: Unknown")
            
            # Get additional info
            status = upload_manager.get_upload_status(platform)
            if status.get("authenticated"):
                if "user_info" in status:
                    user_info = status["user_info"]
                    if "username" in user_info:
                        print(f"   Username: {user_info['username']}")
                    elif "data" in user_info and "display_name" in user_info["data"]:
                        print(f"   Display Name: {user_info['data']['display_name']}")
                elif "channels" in status and status["channels"]:
                    channel = status["channels"][0]
                    print(f"   Channel: {channel['snippet']['title']}")
        else:
            print(f"[ERROR] {platform.upper()}: Not authenticated")

def reset_auth(args):
    """Reset authentication and data for a platform."""
    oauth_manager = OAuthManager()
    
    if args.platform == "instagram":
        print("🔄 Resetting Instagram authentication and data...")
        
        # Reset authentication
        oauth_manager.reset_platform_auth("instagram")
        
        # Reset analytics data
        from analytics.database import AnalyticsDatabase
        db = AnalyticsDatabase()
        db.reset_platform_data("instagram")
        
        print("✅ Instagram reset complete! You can now run 'make auth instagram' to re-authenticate.")
        
    elif args.platform == "youtube":
        print("🔄 Resetting YouTube authentication and data...")
        
        # Reset authentication
        oauth_manager.reset_platform_auth("youtube")
        
        # Reset analytics data
        from analytics.database import AnalyticsDatabase
        db = AnalyticsDatabase()
        db.reset_platform_data("youtube")
        
        print("✅ YouTube reset complete! You can now run 'make auth youtube' to re-authenticate.")
        
    elif args.platform == "tiktok":
        print("🔄 Resetting TikTok authentication and data...")
        
        # Reset authentication
        oauth_manager.reset_platform_auth("tiktok")
        
        # Reset analytics data
        from analytics.database import AnalyticsDatabase
        db = AnalyticsDatabase()
        db.reset_platform_data("tiktok")
        
        print("✅ TikTok reset complete! You can now run 'make auth tiktok' to re-authenticate.")
        
    else:
        print(f"Unknown platform: {args.platform}")
        return

def test_upload(args):
    """Test upload functionality with a sample video."""
    if not args.video:
        print("Please provide a video file path with --video")
        return
    
    video_path = Path(args.video)
    if not video_path.exists():
        print(f"Video file not found: {video_path}")
        return
    
    oauth_manager = OAuthManager()
    upload_manager = UploadManager(oauth_manager)
    
    # Sample metadata
    metadata = {
        "title": "Test Upload",
        "caption": "This is a test upload from the content creation tool!",
        "hashtags": "#test #gaming #content"
    }
    
    platforms = ["instagram", "youtube", "tiktok"] if args.platform == "all" else [args.platform]
    
    print(f"Testing upload to {', '.join(platforms)}...")
    results = upload_manager.upload_to_all_platforms(video_path, metadata, platforms)
    
    print("\n=== Upload Results ===")
    for platform, result in results.items():
        if result.success:
            print(f"[SUCCESS] {platform.upper()}: {result.url or result.video_id}")
        else:
            print(f"[ERROR] {platform.upper()}: {result.error}")

def config_show(args):
    """Show current configuration."""
    config_manager = ConfigManager()
    config_manager.show_config()

def config_set_watch_dir(args):
    """Set the watch directory for video files."""
    config_manager = ConfigManager()
    success = config_manager.set_watch_dir(args.path)
    if success:
        config_manager.validate_config()

def config_set_processed_dir(args):
    """Set the processed directory for completed videos."""
    config_manager = ConfigManager()
    success = config_manager.set_processed_dir(args.path)
    if success:
        config_manager.validate_config()

def config_set_extensions(args):
    """Set video file extensions to watch for."""
    config_manager = ConfigManager()
    extensions = args.extensions.split(',')
    success = config_manager.set_video_extensions(extensions)
    if success:
        config_manager.validate_config()

def config_toggle_platform(args):
    """Enable or disable upload to a specific platform."""
    config_manager = ConfigManager()
    enabled = args.action == "enable"
    success = config_manager.set_upload_platform(args.platform, enabled)
    if success:
        config_manager.show_config()

def config_reset(args):
    """Reset configuration to defaults."""
    config_manager = ConfigManager()
    config_manager.reset_to_defaults()

def config_validate(args):
    """Validate current configuration."""
    config_manager = ConfigManager()
    config_manager.validate_config()

<<<<<<< HEAD
def config_set_backend(args):
    """Set backend API configuration."""
    config_manager = ConfigManager()
    
    api_url = args.api_url if hasattr(args, 'api_url') and args.api_url else None
    api_key = args.api_key if hasattr(args, 'api_key') and args.api_key else None
    use_backend = args.use_backend if hasattr(args, 'use_backend') else None
    
    config_manager.set_backend_config(
        api_url=api_url,
        api_key=api_key,
        use_backend=use_backend
    )

def generate_transitions(args):
    """Generate Tron lightbike transitions using Sora 2."""
    generator = SoraTransitionGenerator(args.output)
    
    if args.prompt:
        # Generate single custom transition
        transition = generator.generate_transition(args.prompt, "custom")
        print(f"✅ Custom transition generated: {transition.video_id}")
    else:
        # Generate batch of transitions
        transitions = generator.generate_transition_batch(args.type, args.count)
        print(f"✅ Generated {len(transitions)} {args.type} transitions")

def list_transitions(args):
    """List generated transitions."""
    generator = SoraTransitionGenerator(args.output)
    transitions = generator.list_generated_transitions(args.type)
    
    print(f"\n📋 Found {len(transitions)} generated transitions:")
    for t in transitions:
        print(f"  🆔 {t['video_id']} - {t['status']} - {t['transition_type']}")

def check_transition_status(args):
    """Check status of a specific transition."""
    generator = SoraTransitionGenerator()
    status = generator.get_transition_status(args.video_id)
    if status:
        print(f"📊 Status for {args.video_id}: {status['status']}")
    else:
        print(f"❌ Could not retrieve status for {args.video_id}")

def add_outro(args):
    """Add outro image to a video."""
    video_path = Path(args.video)
    outro_path = Path(args.outro) if args.outro else Path("pls_like_follow.png")
    
    if not video_path.exists():
        print(f"❌ Video file not found: {video_path}")
        return
    
    if not outro_path.exists():
        print(f"❌ Outro image not found: {outro_path}")
        return
    
    processor = VideoProcessor()
    
    try:
        output_path = Path(args.output) if args.output else None
        result = processor.add_outro_image(
            video_path, 
            outro_path, 
            output_path=output_path,
            outro_duration=args.duration
        )
        print(f"\n✅ Success! Video with outro saved to: {result}")
    except Exception as e:
        print(f"\n❌ Error adding outro: {e}")
        sys.exit(1)

def schedule_add(args):
    """Schedule a video for posting."""
    video_path = Path(args.video)
    
    # Validate video file exists
    if not video_path.exists():
        print(f"❌ Video file not found: {video_path}")
        sys.exit(1)
    
    # Parse scheduled time
    try:
        # Support multiple formats
        for fmt in ["%Y-%m-%d %H:%M", "%Y-%m-%dT%H:%M", "%Y-%m-%d %H:%M:%S"]:
            try:
                scheduled_time = datetime.strptime(args.time, fmt)
                break
            except ValueError:
                continue
        else:
            print(f"❌ Invalid time format: {args.time}")
            print("   Supported formats: YYYY-MM-DD HH:MM, YYYY-MM-DDTHH:MM, YYYY-MM-DD HH:MM:SS")
            sys.exit(1)
    except Exception as e:
        print(f"❌ Error parsing time: {e}")
        sys.exit(1)
    
    # Check if time is in the future
    if scheduled_time <= datetime.now():
        print(f"⚠️  Warning: Scheduled time is in the past, post will be uploaded immediately")
    
    # Parse platforms
    platforms = args.platforms.split(',')
    valid_platforms = ['youtube', 'instagram', 'tiktok']
    for platform in platforms:
        if platform.strip() not in valid_platforms:
            print(f"❌ Invalid platform: {platform}")
            print(f"   Valid platforms: {', '.join(valid_platforms)}")
            sys.exit(1)
    
    # Check authentication status
    oauth_manager = OAuthManager()
    unauthenticated = []
    for platform in platforms:
        if not oauth_manager.is_authenticated(platform.strip()):
            unauthenticated.append(platform)
    
    if unauthenticated:
        print(f"⚠️  Warning: Not authenticated for: {', '.join(unauthenticated)}")
        print(f"   Run 'make auth {unauthenticated[0]}' to authenticate")
    
    # Prepare metadata
    metadata = {
        'title': args.title or f"Gaming Clip - {video_path.stem}",
        'caption': args.caption or '',
        'hashtags': args.hashtags or '#gaming'
    }
    
    # Create scheduled post
    db = AnalyticsDatabase()
    post = ScheduledPost(
        video_path=str(video_path.absolute()),
        metadata_json=json.dumps(metadata),
        platforms=args.platforms,
        scheduled_time=scheduled_time,
        status='pending',
        created_at=datetime.now()
    )
    
    post_id = db.add_scheduled_post(post)
    
    print(f"\n✅ Post scheduled successfully!")
    print(f"   Post ID: {post_id}")
    print(f"   Video: {video_path.name}")
    print(f"   Scheduled: {scheduled_time.strftime('%Y-%m-%d %H:%M:%S')}")
    print(f"   Platforms: {args.platforms}")
    print(f"   Title: {metadata['title']}")

def schedule_list(args):
    """List scheduled posts."""
    db = AnalyticsDatabase()
    
    posts = db.list_scheduled_posts(
        status=args.status,
        platform=args.platform,
        limit=args.limit
    )
    
    if not posts:
        print("No scheduled posts found")
        return
    
    print(f"\n📋 Found {len(posts)} scheduled post(s):\n")
    
    for post in posts:
        video_name = Path(post.video_path).name
        scheduled_time = post.scheduled_time if isinstance(post.scheduled_time, str) else post.scheduled_time.strftime('%Y-%m-%d %H:%M')
        
        status_emoji = {
            'pending': '⏳',
            'processing': '🔄',
            'completed': '✅',
            'failed': '❌',
            'cancelled': '🚫'
        }.get(post.status, '❓')
        
        print(f"{status_emoji} ID: {post.id} | {video_name}")
        print(f"   Scheduled: {scheduled_time} | Platforms: {post.platforms}")
        print(f"   Status: {post.status}", end='')
        
        if post.retry_count > 0:
            print(f" (retries: {post.retry_count})", end='')
        print()
        
        if post.error_message:
            print(f"   Error: {post.error_message}")
        
        print()

def schedule_remove(args):
    """Remove/cancel a scheduled post."""
    db = AnalyticsDatabase()
    
    # Check if post exists
    post = db.get_scheduled_post(args.post_id)
    if not post:
        print(f"❌ Post {args.post_id} not found")
        sys.exit(1)
    
    if post.status != 'pending':
        print(f"❌ Cannot cancel post {args.post_id} with status: {post.status}")
        print("   Only pending posts can be cancelled")
        sys.exit(1)
    
    # Cancel the post
    success = db.cancel_scheduled_post(args.post_id)
    
    if success:
        print(f"✅ Post {args.post_id} cancelled successfully")
    else:
        print(f"❌ Failed to cancel post {args.post_id}")
        sys.exit(1)

def schedule_status(args):
    """Show scheduler status."""
    scheduler = PostScheduler()
    status = scheduler.get_status()
    
    if 'error' in status:
        print(f"❌ Error getting scheduler status: {status['error']}")
        sys.exit(1)
    
    print("\n📊 Scheduler Status\n")
    print(f"Running: {'✅ Yes' if status['running'] else '❌ No'}")
    print(f"\nPost Statistics:")
    print(f"  Pending: {status['stats']['pending']}")
    print(f"  Processing: {status['stats']['processing']}")
    print(f"  Completed: {status['stats']['completed']}")
    print(f"  Failed: {status['stats']['failed']}")
    
    if status['upcoming']:
        print(f"\n📅 Upcoming Posts (next {len(status['upcoming'])}):\n")
        for post in status['upcoming']:
            video_name = Path(post.video_path).name
            scheduled_time = post.scheduled_time if isinstance(post.scheduled_time, str) else post.scheduled_time.strftime('%Y-%m-%d %H:%M')
            print(f"  • {video_name} - {scheduled_time} ({post.platforms})")
    
    if status['recent']:
        print(f"\n📝 Recent Activity (last {len(status['recent'])}):\n")
        for post in status['recent'][:5]:
            video_name = Path(post.video_path).name
            status_emoji = {'pending': '⏳', 'processing': '🔄', 'completed': '✅', 'failed': '❌', 'cancelled': '🚫'}.get(post.status, '❓')
            print(f"  {status_emoji} {video_name} - {post.status}")

def schedule_run(args):
    """Run the scheduler daemon."""
    print("🚀 Starting Post Scheduler...")
    print(f"   Check interval: {args.interval} seconds")
    print(f"   Mode: {'Single-pass' if args.once else 'Continuous'}")
    print(f"   Press Ctrl+C to stop\n")
    
    scheduler = PostScheduler(
        check_interval=args.interval
    )
    
    try:
        scheduler.run(once=args.once)
    except KeyboardInterrupt:
        print("\n⏹️  Scheduler stopped by user")
    except Exception as e:
        print(f"\n❌ Scheduler error: {e}")
        sys.exit(1)
=======
def retry_list(args):
    """List all failed uploads available for retry."""
    oauth_manager = OAuthManager()
    upload_manager = UploadManager(oauth_manager)
    
    failed_uploads = upload_manager.list_failed_uploads()
    
    if not failed_uploads:
        print("[INFO] No failed uploads found")
        return
    
    print("=== Failed Uploads ===")
    for key, entry in failed_uploads.items():
        video_name = entry["video_path"].split("\\")[-1]
        platform = entry["platform"]
        error = entry["error"]
        timestamp = entry["timestamp"]
        retry_count = entry["retry_count"]
        
        print(f"\n{platform.upper()}: {video_name}")
        print(f"  Error: {error}")
        print(f"  Failed: {timestamp}")
        print(f"  Retry count: {retry_count}")

def retry_single(args):
    """Retry a specific failed upload."""
    oauth_manager = OAuthManager()
    upload_manager = UploadManager(oauth_manager)
    
    result = upload_manager.retry_failed_upload(args.video_name, args.platform)
    
    if result.success:
        print(f"[SUCCESS] {args.platform.upper()} retry successful!")
        if result.url:
            print(f"URL: {result.url}")
    else:
        print(f"[ERROR] {args.platform.upper()} retry failed: {result.error}")

def retry_all(args):
    """Retry all failed uploads for specified platforms."""
    oauth_manager = OAuthManager()
    upload_manager = UploadManager(oauth_manager)
    
    platforms = args.platforms.split(",") if args.platforms else None
    results = upload_manager.retry_all_failed_uploads(platforms)
    
    print("\n=== Retry Results ===")
    for key, result in results.items():
        status = "[SUCCESS]" if result.success else "[FAILED]"
        print(f"{key}: {status} {result.error if not result.success else 'Success'}")

def retry_clear(args):
    """Clear failed uploads."""
    oauth_manager = OAuthManager()
    upload_manager = UploadManager(oauth_manager)
    
    upload_manager.clear_failed_uploads(args.platform)
    print(f"[CLEAR] Cleared failed uploads for {args.platform.upper() if args.platform else 'ALL'}")

def upload_video(args):
    """Upload video with AI-generated captions to all platforms."""
    from pathlib import Path
    from managers.ai_manager import AIManager
    from managers.config_manager import ConfigManager
    
    video_path = Path(args.video)
    if not video_path.exists():
        print(f"[ERROR] Video file not found: {video_path}")
        return
    
    print(f"[UPLOAD] Processing video: {video_path.name}")
    
    # Initialize managers
    oauth_manager = OAuthManager()
    upload_manager = UploadManager(oauth_manager)
    ai_manager = AIManager()
    config_manager = ConfigManager()
    
    # Check authentication
    print("[AUTH] Checking authentication status...")
    platforms = []
    if oauth_manager.is_authenticated("instagram") and config_manager.get_config().upload_to_instagram:
        platforms.append("instagram")
    if oauth_manager.is_authenticated("youtube") and config_manager.get_config().upload_to_youtube:
        platforms.append("youtube")
    if oauth_manager.is_authenticated("tiktok") and config_manager.get_config().upload_to_tiktok:
        platforms.append("tiktok")
    
    if not platforms:
        print("[ERROR] No authenticated platforms available for upload")
        return
    
    print(f"[AUTH] Uploading to: {', '.join(platforms)}")
    
    # Generate AI metadata
    print("[AI] Generating captions and metadata...")
    try:
        metadata = ai_manager.generate_metadata(video_path)
        print(f"[AI] Generated title: {metadata.get('title', 'N/A')}")
        print(f"[AI] Generated caption: {metadata.get('caption', 'N/A')[:100]}...")
        print(f"[AI] Generated hashtags: {metadata.get('hashtags', 'N/A')}")
    except Exception as e:
        print(f"[WARNING] AI generation failed: {e}")
        print("[AI] Using fallback metadata...")
        metadata = {
            "title": f"Video {video_path.stem}",
            "caption": f"Check out this amazing video! {video_path.stem}",
            "hashtags": "#video #content #shorts"
        }
    
    # Upload to platforms
    print(f"\n[UPLOAD] Starting upload to {len(platforms)} platforms...")
    results = upload_manager.upload_to_all_platforms(video_path, metadata, platforms)
    
    # Print results
    print(f"\n[RESULTS] Upload Summary:")
    for platform, result in results.items():
        if result.success:
            print(f"  [SUCCESS] {platform.upper()}: {result.video_id}")
            if result.url:
                print(f"    URL: {result.url}")
        else:
            print(f"  [ERROR] {platform.upper()}: {result.error}")
    
    # Show retry info if there were failures
    failed_count = sum(1 for r in results.values() if not r.success)
    if failed_count > 0:
        print(f"\n[RETRY] {failed_count} uploads failed. Use 'uv run content-cli retry list' to see failed uploads.")
        print("[RETRY] Use 'uv run content-cli retry all' to retry failed uploads.")
>>>>>>> 04a03a41

def main():
    """Main CLI entry point."""
    parser = argparse.ArgumentParser(description="Content Creation CLI")
    subparsers = parser.add_subparsers(dest="command", help="Available commands")
    
    # Setup auth command
    auth_parser = subparsers.add_parser("auth", help="Set up authentication")
    auth_parser.add_argument("platform", choices=["instagram", "youtube", "tiktok", "all"],
                           help="Platform to authenticate with")
    auth_parser.set_defaults(func=setup_auth)
    
    # Check auth command
    check_parser = subparsers.add_parser("check", help="Check authentication status")
    check_parser.add_argument("platform", choices=["instagram", "youtube", "tiktok", "all"],
                            help="Platform to check")
    check_parser.set_defaults(func=check_auth)
    
    # Reset auth command
    reset_parser = subparsers.add_parser("reset", help="Reset authentication and data for a platform")
    reset_parser.add_argument("platform", choices=["instagram", "youtube", "tiktok"],
                            help="Platform to reset")
    reset_parser.set_defaults(func=reset_auth)
    
    # Test upload command
    test_parser = subparsers.add_parser("test", help="Test upload functionality")
    test_parser.add_argument("--video", required=True, help="Path to video file")
    test_parser.add_argument("--platform", choices=["instagram", "youtube", "tiktok", "all"],
                           default="all", help="Platform to test upload to")
    test_parser.set_defaults(func=test_upload)
    
    # Upload command
    upload_parser = subparsers.add_parser("upload", help="Upload video with AI captions to all platforms")
    upload_parser.add_argument("--video", required=True, help="Path to video file")
    upload_parser.set_defaults(func=upload_video)
    
    # Configuration commands
    config_parser = subparsers.add_parser("config", help="Configuration management")
    config_subparsers = config_parser.add_subparsers(dest="config_command", help="Configuration commands")
    
    # Show config
    config_show_parser = config_subparsers.add_parser("show", help="Show current configuration")
    config_show_parser.set_defaults(func=config_show)
    
    # Set watch directory
    config_watch_parser = config_subparsers.add_parser("set-watch-dir", help="Set watch directory for video files")
    config_watch_parser.add_argument("path", help="Path to watch directory")
    config_watch_parser.set_defaults(func=config_set_watch_dir)
    
    # Set processed directory
    config_processed_parser = config_subparsers.add_parser("set-processed-dir", help="Set processed directory for completed videos")
    config_processed_parser.add_argument("path", help="Path to processed directory")
    config_processed_parser.set_defaults(func=config_set_processed_dir)
    
    # Set video extensions
    config_ext_parser = config_subparsers.add_parser("set-extensions", help="Set video file extensions to watch for")
    config_ext_parser.add_argument("extensions", help="Comma-separated list of extensions (e.g., mov,mp4,avi)")
    config_ext_parser.set_defaults(func=config_set_extensions)
    
    # Toggle platform
    config_platform_parser = config_subparsers.add_parser("toggle-platform", help="Enable or disable upload to a platform")
    config_platform_parser.add_argument("platform", choices=["instagram", "youtube", "tiktok"],
                                       help="Platform to toggle")
    config_platform_parser.add_argument("action", choices=["enable", "disable"],
                                       help="Action to perform")
    config_platform_parser.set_defaults(func=config_toggle_platform)
    
    # Reset config
    config_reset_parser = config_subparsers.add_parser("reset", help="Reset configuration to defaults")
    config_reset_parser.set_defaults(func=config_reset)
    
    # Validate config
    config_validate_parser = config_subparsers.add_parser("validate", help="Validate current configuration")
    config_validate_parser.set_defaults(func=config_validate)
    
<<<<<<< HEAD
    # Set backend config
    config_backend_parser = config_subparsers.add_parser("set-backend", help="Configure backend API")
    config_backend_parser.add_argument("--api-url", help="Backend API URL")
    config_backend_parser.add_argument("--api-key", help="Your API key")
    config_backend_parser.add_argument("--use-backend", type=bool, help="Enable/disable backend API")
    config_backend_parser.set_defaults(func=config_set_backend)
    
    # Transition generation commands
    transition_parser = subparsers.add_parser("transitions", help="Generate Tron lightbike transitions using Sora 2")
    transition_subparsers = transition_parser.add_subparsers(dest="transition_command", help="Transition commands")
    
    # Generate transitions
    gen_parser = transition_subparsers.add_parser("generate", help="Generate transitions")
    gen_parser.add_argument("-p", "--prompt", help="Custom prompt for transition generation")
    gen_parser.add_argument("-t", "--type", choices=["racing", "transitions", "environmental"], 
                           default="racing", help="Type of transitions to generate")
    gen_parser.add_argument("-c", "--count", type=int, default=1, help="Number of transitions to generate")
    gen_parser.add_argument("-o", "--output", default="generated_transitions", help="Output directory")
    gen_parser.set_defaults(func=generate_transitions)
    
    # List transitions
    list_parser = transition_subparsers.add_parser("list", help="List generated transitions")
    list_parser.add_argument("-t", "--type", help="Filter by transition type")
    list_parser.add_argument("-o", "--output", default="generated_transitions", help="Output directory")
    list_parser.set_defaults(func=list_transitions)
    
    # Check status
    status_parser = transition_subparsers.add_parser("status", help="Check status of a specific transition")
    status_parser.add_argument("video_id", help="Video ID to check")
    status_parser.set_defaults(func=check_transition_status)
    
    # Add outro command
    outro_parser = subparsers.add_parser("add-outro", help="Add outro image to end of video")
    outro_parser.add_argument("video", help="Path to input video file")
    outro_parser.add_argument("-o", "--output", help="Path to output video file (optional)")
    outro_parser.add_argument("--outro", help="Path to outro image (default: pls_like_follow.png)")
    outro_parser.add_argument("-d", "--duration", type=float, default=1.0, 
                             help="Duration of outro in seconds (default: 1.0)")
    outro_parser.set_defaults(func=add_outro)
    
    # Schedule commands
    schedule_parser = subparsers.add_parser("schedule", help="Manage scheduled posts")
    schedule_subparsers = schedule_parser.add_subparsers(dest="schedule_command", help="Schedule commands")
    
    # Schedule add
    schedule_add_parser = schedule_subparsers.add_parser("add", help="Schedule a video for posting")
    schedule_add_parser.add_argument("video", help="Path to video file")
    schedule_add_parser.add_argument("--time", required=True, help="Scheduled time (YYYY-MM-DD HH:MM)")
    schedule_add_parser.add_argument("--platforms", required=True, 
                                    help="Comma-separated platforms (youtube,instagram,tiktok)")
    schedule_add_parser.add_argument("--title", help="Video title")
    schedule_add_parser.add_argument("--caption", help="Video caption")
    schedule_add_parser.add_argument("--hashtags", help="Hashtags")
    schedule_add_parser.set_defaults(func=schedule_add)
    
    # Schedule list
    schedule_list_parser = schedule_subparsers.add_parser("list", help="List scheduled posts")
    schedule_list_parser.add_argument("--status", choices=['pending', 'processing', 'completed', 'failed', 'cancelled'],
                                     help="Filter by status")
    schedule_list_parser.add_argument("--platform", choices=['youtube', 'instagram', 'tiktok'],
                                     help="Filter by platform")
    schedule_list_parser.add_argument("--limit", type=int, default=50, help="Maximum posts to show")
    schedule_list_parser.set_defaults(func=schedule_list)
    
    # Schedule remove
    schedule_remove_parser = schedule_subparsers.add_parser("remove", help="Cancel a scheduled post")
    schedule_remove_parser.add_argument("post_id", type=int, help="Post ID to cancel")
    schedule_remove_parser.set_defaults(func=schedule_remove)
    
    # Schedule status
    schedule_status_parser = schedule_subparsers.add_parser("status", help="Show scheduler status")
    schedule_status_parser.set_defaults(func=schedule_status)
    
    # Schedule run
    schedule_run_parser = schedule_subparsers.add_parser("run", help="Run the scheduler daemon")
    schedule_run_parser.add_argument("--interval", type=int, default=60, 
                                    help="Check interval in seconds (default: 60)")
    schedule_run_parser.add_argument("--once", action="store_true", 
                                    help="Process pending posts once and exit")
    schedule_run_parser.set_defaults(func=schedule_run)
=======
    # Retry commands
    retry_parser = subparsers.add_parser("retry", help="Retry failed uploads")
    retry_subparsers = retry_parser.add_subparsers(dest="retry_command", help="Retry commands")
    
    # List failed uploads
    retry_list_parser = retry_subparsers.add_parser("list", help="List all failed uploads")
    retry_list_parser.set_defaults(func=retry_list)
    
    # Retry specific upload
    retry_single_parser = retry_subparsers.add_parser("single", help="Retry specific failed upload")
    retry_single_parser.add_argument("video_name", help="Name of video file")
    retry_single_parser.add_argument("platform", choices=["instagram", "youtube", "tiktok"], 
                                   help="Platform to retry")
    retry_single_parser.set_defaults(func=retry_single)
    
    # Retry all failed uploads
    retry_all_parser = retry_subparsers.add_parser("all", help="Retry all failed uploads")
    retry_all_parser.add_argument("--platforms", help="Comma-separated platforms (default: all)")
    retry_all_parser.set_defaults(func=retry_all)
    
    # Clear failed uploads
    retry_clear_parser = retry_subparsers.add_parser("clear", help="Clear failed uploads")
    retry_clear_parser.add_argument("--platform", choices=["instagram", "youtube", "tiktok"], 
                                  help="Platform to clear (default: all)")
    retry_clear_parser.set_defaults(func=retry_clear)
>>>>>>> 04a03a41
    
    args = parser.parse_args()
    
    if not args.command:
        parser.print_help()
        return
    
    # Handle nested commands
    if args.command == "config" and not hasattr(args, 'config_command'):
        config_parser.print_help()
        return
    
<<<<<<< HEAD
    # Handle nested transition commands
    if args.command == "transitions" and not hasattr(args, 'transition_command'):
        transition_parser.print_help()
        return
    
    # Handle nested schedule commands
    if args.command == "schedule" and not hasattr(args, 'schedule_command'):
        schedule_parser.print_help()
=======
    if args.command == "retry" and not hasattr(args, 'retry_command'):
        retry_parser.print_help()
        return
    
    # Handle retry command without subcommand - default to list
    if args.command == "retry" and not hasattr(args, 'func'):
        retry_list(args)
>>>>>>> 04a03a41
        return
    
    try:
        args.func(args)
    except KeyboardInterrupt:
        print("\nOperation cancelled by user")
        sys.exit(1)
    except Exception as e:
        print(f"Error: {e}")
        sys.exit(1)

if __name__ == "__main__":
    main()<|MERGE_RESOLUTION|>--- conflicted
+++ resolved
@@ -2,16 +2,10 @@
 
 import argparse
 import sys
-import json
 from pathlib import Path
-from datetime import datetime
 from managers.oauth_manager import OAuthManager
 from managers.upload_manager import UploadManager
 from managers.config_manager import ConfigManager
-from content_creation.sora_transitions import SoraTransitionGenerator
-from content_creation.video_processor import VideoProcessor
-from content_creation.scheduler import PostScheduler
-from analytics.database import AnalyticsDatabase, ScheduledPost
 
 def setup_auth(args):
     """Set up authentication for social media platforms."""
@@ -80,53 +74,6 @@
         else:
             print(f"[ERROR] {platform.upper()}: Not authenticated")
 
-def reset_auth(args):
-    """Reset authentication and data for a platform."""
-    oauth_manager = OAuthManager()
-    
-    if args.platform == "instagram":
-        print("🔄 Resetting Instagram authentication and data...")
-        
-        # Reset authentication
-        oauth_manager.reset_platform_auth("instagram")
-        
-        # Reset analytics data
-        from analytics.database import AnalyticsDatabase
-        db = AnalyticsDatabase()
-        db.reset_platform_data("instagram")
-        
-        print("✅ Instagram reset complete! You can now run 'make auth instagram' to re-authenticate.")
-        
-    elif args.platform == "youtube":
-        print("🔄 Resetting YouTube authentication and data...")
-        
-        # Reset authentication
-        oauth_manager.reset_platform_auth("youtube")
-        
-        # Reset analytics data
-        from analytics.database import AnalyticsDatabase
-        db = AnalyticsDatabase()
-        db.reset_platform_data("youtube")
-        
-        print("✅ YouTube reset complete! You can now run 'make auth youtube' to re-authenticate.")
-        
-    elif args.platform == "tiktok":
-        print("🔄 Resetting TikTok authentication and data...")
-        
-        # Reset authentication
-        oauth_manager.reset_platform_auth("tiktok")
-        
-        # Reset analytics data
-        from analytics.database import AnalyticsDatabase
-        db = AnalyticsDatabase()
-        db.reset_platform_data("tiktok")
-        
-        print("✅ TikTok reset complete! You can now run 'make auth tiktok' to re-authenticate.")
-        
-    else:
-        print(f"Unknown platform: {args.platform}")
-        return
-
 def test_upload(args):
     """Test upload functionality with a sample video."""
     if not args.video:
@@ -205,272 +152,6 @@
     config_manager = ConfigManager()
     config_manager.validate_config()
 
-<<<<<<< HEAD
-def config_set_backend(args):
-    """Set backend API configuration."""
-    config_manager = ConfigManager()
-    
-    api_url = args.api_url if hasattr(args, 'api_url') and args.api_url else None
-    api_key = args.api_key if hasattr(args, 'api_key') and args.api_key else None
-    use_backend = args.use_backend if hasattr(args, 'use_backend') else None
-    
-    config_manager.set_backend_config(
-        api_url=api_url,
-        api_key=api_key,
-        use_backend=use_backend
-    )
-
-def generate_transitions(args):
-    """Generate Tron lightbike transitions using Sora 2."""
-    generator = SoraTransitionGenerator(args.output)
-    
-    if args.prompt:
-        # Generate single custom transition
-        transition = generator.generate_transition(args.prompt, "custom")
-        print(f"✅ Custom transition generated: {transition.video_id}")
-    else:
-        # Generate batch of transitions
-        transitions = generator.generate_transition_batch(args.type, args.count)
-        print(f"✅ Generated {len(transitions)} {args.type} transitions")
-
-def list_transitions(args):
-    """List generated transitions."""
-    generator = SoraTransitionGenerator(args.output)
-    transitions = generator.list_generated_transitions(args.type)
-    
-    print(f"\n📋 Found {len(transitions)} generated transitions:")
-    for t in transitions:
-        print(f"  🆔 {t['video_id']} - {t['status']} - {t['transition_type']}")
-
-def check_transition_status(args):
-    """Check status of a specific transition."""
-    generator = SoraTransitionGenerator()
-    status = generator.get_transition_status(args.video_id)
-    if status:
-        print(f"📊 Status for {args.video_id}: {status['status']}")
-    else:
-        print(f"❌ Could not retrieve status for {args.video_id}")
-
-def add_outro(args):
-    """Add outro image to a video."""
-    video_path = Path(args.video)
-    outro_path = Path(args.outro) if args.outro else Path("pls_like_follow.png")
-    
-    if not video_path.exists():
-        print(f"❌ Video file not found: {video_path}")
-        return
-    
-    if not outro_path.exists():
-        print(f"❌ Outro image not found: {outro_path}")
-        return
-    
-    processor = VideoProcessor()
-    
-    try:
-        output_path = Path(args.output) if args.output else None
-        result = processor.add_outro_image(
-            video_path, 
-            outro_path, 
-            output_path=output_path,
-            outro_duration=args.duration
-        )
-        print(f"\n✅ Success! Video with outro saved to: {result}")
-    except Exception as e:
-        print(f"\n❌ Error adding outro: {e}")
-        sys.exit(1)
-
-def schedule_add(args):
-    """Schedule a video for posting."""
-    video_path = Path(args.video)
-    
-    # Validate video file exists
-    if not video_path.exists():
-        print(f"❌ Video file not found: {video_path}")
-        sys.exit(1)
-    
-    # Parse scheduled time
-    try:
-        # Support multiple formats
-        for fmt in ["%Y-%m-%d %H:%M", "%Y-%m-%dT%H:%M", "%Y-%m-%d %H:%M:%S"]:
-            try:
-                scheduled_time = datetime.strptime(args.time, fmt)
-                break
-            except ValueError:
-                continue
-        else:
-            print(f"❌ Invalid time format: {args.time}")
-            print("   Supported formats: YYYY-MM-DD HH:MM, YYYY-MM-DDTHH:MM, YYYY-MM-DD HH:MM:SS")
-            sys.exit(1)
-    except Exception as e:
-        print(f"❌ Error parsing time: {e}")
-        sys.exit(1)
-    
-    # Check if time is in the future
-    if scheduled_time <= datetime.now():
-        print(f"⚠️  Warning: Scheduled time is in the past, post will be uploaded immediately")
-    
-    # Parse platforms
-    platforms = args.platforms.split(',')
-    valid_platforms = ['youtube', 'instagram', 'tiktok']
-    for platform in platforms:
-        if platform.strip() not in valid_platforms:
-            print(f"❌ Invalid platform: {platform}")
-            print(f"   Valid platforms: {', '.join(valid_platforms)}")
-            sys.exit(1)
-    
-    # Check authentication status
-    oauth_manager = OAuthManager()
-    unauthenticated = []
-    for platform in platforms:
-        if not oauth_manager.is_authenticated(platform.strip()):
-            unauthenticated.append(platform)
-    
-    if unauthenticated:
-        print(f"⚠️  Warning: Not authenticated for: {', '.join(unauthenticated)}")
-        print(f"   Run 'make auth {unauthenticated[0]}' to authenticate")
-    
-    # Prepare metadata
-    metadata = {
-        'title': args.title or f"Gaming Clip - {video_path.stem}",
-        'caption': args.caption or '',
-        'hashtags': args.hashtags or '#gaming'
-    }
-    
-    # Create scheduled post
-    db = AnalyticsDatabase()
-    post = ScheduledPost(
-        video_path=str(video_path.absolute()),
-        metadata_json=json.dumps(metadata),
-        platforms=args.platforms,
-        scheduled_time=scheduled_time,
-        status='pending',
-        created_at=datetime.now()
-    )
-    
-    post_id = db.add_scheduled_post(post)
-    
-    print(f"\n✅ Post scheduled successfully!")
-    print(f"   Post ID: {post_id}")
-    print(f"   Video: {video_path.name}")
-    print(f"   Scheduled: {scheduled_time.strftime('%Y-%m-%d %H:%M:%S')}")
-    print(f"   Platforms: {args.platforms}")
-    print(f"   Title: {metadata['title']}")
-
-def schedule_list(args):
-    """List scheduled posts."""
-    db = AnalyticsDatabase()
-    
-    posts = db.list_scheduled_posts(
-        status=args.status,
-        platform=args.platform,
-        limit=args.limit
-    )
-    
-    if not posts:
-        print("No scheduled posts found")
-        return
-    
-    print(f"\n📋 Found {len(posts)} scheduled post(s):\n")
-    
-    for post in posts:
-        video_name = Path(post.video_path).name
-        scheduled_time = post.scheduled_time if isinstance(post.scheduled_time, str) else post.scheduled_time.strftime('%Y-%m-%d %H:%M')
-        
-        status_emoji = {
-            'pending': '⏳',
-            'processing': '🔄',
-            'completed': '✅',
-            'failed': '❌',
-            'cancelled': '🚫'
-        }.get(post.status, '❓')
-        
-        print(f"{status_emoji} ID: {post.id} | {video_name}")
-        print(f"   Scheduled: {scheduled_time} | Platforms: {post.platforms}")
-        print(f"   Status: {post.status}", end='')
-        
-        if post.retry_count > 0:
-            print(f" (retries: {post.retry_count})", end='')
-        print()
-        
-        if post.error_message:
-            print(f"   Error: {post.error_message}")
-        
-        print()
-
-def schedule_remove(args):
-    """Remove/cancel a scheduled post."""
-    db = AnalyticsDatabase()
-    
-    # Check if post exists
-    post = db.get_scheduled_post(args.post_id)
-    if not post:
-        print(f"❌ Post {args.post_id} not found")
-        sys.exit(1)
-    
-    if post.status != 'pending':
-        print(f"❌ Cannot cancel post {args.post_id} with status: {post.status}")
-        print("   Only pending posts can be cancelled")
-        sys.exit(1)
-    
-    # Cancel the post
-    success = db.cancel_scheduled_post(args.post_id)
-    
-    if success:
-        print(f"✅ Post {args.post_id} cancelled successfully")
-    else:
-        print(f"❌ Failed to cancel post {args.post_id}")
-        sys.exit(1)
-
-def schedule_status(args):
-    """Show scheduler status."""
-    scheduler = PostScheduler()
-    status = scheduler.get_status()
-    
-    if 'error' in status:
-        print(f"❌ Error getting scheduler status: {status['error']}")
-        sys.exit(1)
-    
-    print("\n📊 Scheduler Status\n")
-    print(f"Running: {'✅ Yes' if status['running'] else '❌ No'}")
-    print(f"\nPost Statistics:")
-    print(f"  Pending: {status['stats']['pending']}")
-    print(f"  Processing: {status['stats']['processing']}")
-    print(f"  Completed: {status['stats']['completed']}")
-    print(f"  Failed: {status['stats']['failed']}")
-    
-    if status['upcoming']:
-        print(f"\n📅 Upcoming Posts (next {len(status['upcoming'])}):\n")
-        for post in status['upcoming']:
-            video_name = Path(post.video_path).name
-            scheduled_time = post.scheduled_time if isinstance(post.scheduled_time, str) else post.scheduled_time.strftime('%Y-%m-%d %H:%M')
-            print(f"  • {video_name} - {scheduled_time} ({post.platforms})")
-    
-    if status['recent']:
-        print(f"\n📝 Recent Activity (last {len(status['recent'])}):\n")
-        for post in status['recent'][:5]:
-            video_name = Path(post.video_path).name
-            status_emoji = {'pending': '⏳', 'processing': '🔄', 'completed': '✅', 'failed': '❌', 'cancelled': '🚫'}.get(post.status, '❓')
-            print(f"  {status_emoji} {video_name} - {post.status}")
-
-def schedule_run(args):
-    """Run the scheduler daemon."""
-    print("🚀 Starting Post Scheduler...")
-    print(f"   Check interval: {args.interval} seconds")
-    print(f"   Mode: {'Single-pass' if args.once else 'Continuous'}")
-    print(f"   Press Ctrl+C to stop\n")
-    
-    scheduler = PostScheduler(
-        check_interval=args.interval
-    )
-    
-    try:
-        scheduler.run(once=args.once)
-    except KeyboardInterrupt:
-        print("\n⏹️  Scheduler stopped by user")
-    except Exception as e:
-        print(f"\n❌ Scheduler error: {e}")
-        sys.exit(1)
-=======
 def retry_list(args):
     """List all failed uploads available for retry."""
     oauth_manager = OAuthManager()
@@ -600,7 +281,6 @@
     if failed_count > 0:
         print(f"\n[RETRY] {failed_count} uploads failed. Use 'uv run content-cli retry list' to see failed uploads.")
         print("[RETRY] Use 'uv run content-cli retry all' to retry failed uploads.")
->>>>>>> 04a03a41
 
 def main():
     """Main CLI entry point."""
@@ -618,12 +298,6 @@
     check_parser.add_argument("platform", choices=["instagram", "youtube", "tiktok", "all"],
                             help="Platform to check")
     check_parser.set_defaults(func=check_auth)
-    
-    # Reset auth command
-    reset_parser = subparsers.add_parser("reset", help="Reset authentication and data for a platform")
-    reset_parser.add_argument("platform", choices=["instagram", "youtube", "tiktok"],
-                            help="Platform to reset")
-    reset_parser.set_defaults(func=reset_auth)
     
     # Test upload command
     test_parser = subparsers.add_parser("test", help="Test upload functionality")
@@ -676,88 +350,6 @@
     config_validate_parser = config_subparsers.add_parser("validate", help="Validate current configuration")
     config_validate_parser.set_defaults(func=config_validate)
     
-<<<<<<< HEAD
-    # Set backend config
-    config_backend_parser = config_subparsers.add_parser("set-backend", help="Configure backend API")
-    config_backend_parser.add_argument("--api-url", help="Backend API URL")
-    config_backend_parser.add_argument("--api-key", help="Your API key")
-    config_backend_parser.add_argument("--use-backend", type=bool, help="Enable/disable backend API")
-    config_backend_parser.set_defaults(func=config_set_backend)
-    
-    # Transition generation commands
-    transition_parser = subparsers.add_parser("transitions", help="Generate Tron lightbike transitions using Sora 2")
-    transition_subparsers = transition_parser.add_subparsers(dest="transition_command", help="Transition commands")
-    
-    # Generate transitions
-    gen_parser = transition_subparsers.add_parser("generate", help="Generate transitions")
-    gen_parser.add_argument("-p", "--prompt", help="Custom prompt for transition generation")
-    gen_parser.add_argument("-t", "--type", choices=["racing", "transitions", "environmental"], 
-                           default="racing", help="Type of transitions to generate")
-    gen_parser.add_argument("-c", "--count", type=int, default=1, help="Number of transitions to generate")
-    gen_parser.add_argument("-o", "--output", default="generated_transitions", help="Output directory")
-    gen_parser.set_defaults(func=generate_transitions)
-    
-    # List transitions
-    list_parser = transition_subparsers.add_parser("list", help="List generated transitions")
-    list_parser.add_argument("-t", "--type", help="Filter by transition type")
-    list_parser.add_argument("-o", "--output", default="generated_transitions", help="Output directory")
-    list_parser.set_defaults(func=list_transitions)
-    
-    # Check status
-    status_parser = transition_subparsers.add_parser("status", help="Check status of a specific transition")
-    status_parser.add_argument("video_id", help="Video ID to check")
-    status_parser.set_defaults(func=check_transition_status)
-    
-    # Add outro command
-    outro_parser = subparsers.add_parser("add-outro", help="Add outro image to end of video")
-    outro_parser.add_argument("video", help="Path to input video file")
-    outro_parser.add_argument("-o", "--output", help="Path to output video file (optional)")
-    outro_parser.add_argument("--outro", help="Path to outro image (default: pls_like_follow.png)")
-    outro_parser.add_argument("-d", "--duration", type=float, default=1.0, 
-                             help="Duration of outro in seconds (default: 1.0)")
-    outro_parser.set_defaults(func=add_outro)
-    
-    # Schedule commands
-    schedule_parser = subparsers.add_parser("schedule", help="Manage scheduled posts")
-    schedule_subparsers = schedule_parser.add_subparsers(dest="schedule_command", help="Schedule commands")
-    
-    # Schedule add
-    schedule_add_parser = schedule_subparsers.add_parser("add", help="Schedule a video for posting")
-    schedule_add_parser.add_argument("video", help="Path to video file")
-    schedule_add_parser.add_argument("--time", required=True, help="Scheduled time (YYYY-MM-DD HH:MM)")
-    schedule_add_parser.add_argument("--platforms", required=True, 
-                                    help="Comma-separated platforms (youtube,instagram,tiktok)")
-    schedule_add_parser.add_argument("--title", help="Video title")
-    schedule_add_parser.add_argument("--caption", help="Video caption")
-    schedule_add_parser.add_argument("--hashtags", help="Hashtags")
-    schedule_add_parser.set_defaults(func=schedule_add)
-    
-    # Schedule list
-    schedule_list_parser = schedule_subparsers.add_parser("list", help="List scheduled posts")
-    schedule_list_parser.add_argument("--status", choices=['pending', 'processing', 'completed', 'failed', 'cancelled'],
-                                     help="Filter by status")
-    schedule_list_parser.add_argument("--platform", choices=['youtube', 'instagram', 'tiktok'],
-                                     help="Filter by platform")
-    schedule_list_parser.add_argument("--limit", type=int, default=50, help="Maximum posts to show")
-    schedule_list_parser.set_defaults(func=schedule_list)
-    
-    # Schedule remove
-    schedule_remove_parser = schedule_subparsers.add_parser("remove", help="Cancel a scheduled post")
-    schedule_remove_parser.add_argument("post_id", type=int, help="Post ID to cancel")
-    schedule_remove_parser.set_defaults(func=schedule_remove)
-    
-    # Schedule status
-    schedule_status_parser = schedule_subparsers.add_parser("status", help="Show scheduler status")
-    schedule_status_parser.set_defaults(func=schedule_status)
-    
-    # Schedule run
-    schedule_run_parser = schedule_subparsers.add_parser("run", help="Run the scheduler daemon")
-    schedule_run_parser.add_argument("--interval", type=int, default=60, 
-                                    help="Check interval in seconds (default: 60)")
-    schedule_run_parser.add_argument("--once", action="store_true", 
-                                    help="Process pending posts once and exit")
-    schedule_run_parser.set_defaults(func=schedule_run)
-=======
     # Retry commands
     retry_parser = subparsers.add_parser("retry", help="Retry failed uploads")
     retry_subparsers = retry_parser.add_subparsers(dest="retry_command", help="Retry commands")
@@ -783,7 +375,6 @@
     retry_clear_parser.add_argument("--platform", choices=["instagram", "youtube", "tiktok"], 
                                   help="Platform to clear (default: all)")
     retry_clear_parser.set_defaults(func=retry_clear)
->>>>>>> 04a03a41
     
     args = parser.parse_args()
     
@@ -796,16 +387,6 @@
         config_parser.print_help()
         return
     
-<<<<<<< HEAD
-    # Handle nested transition commands
-    if args.command == "transitions" and not hasattr(args, 'transition_command'):
-        transition_parser.print_help()
-        return
-    
-    # Handle nested schedule commands
-    if args.command == "schedule" and not hasattr(args, 'schedule_command'):
-        schedule_parser.print_help()
-=======
     if args.command == "retry" and not hasattr(args, 'retry_command'):
         retry_parser.print_help()
         return
@@ -813,7 +394,6 @@
     # Handle retry command without subcommand - default to list
     if args.command == "retry" and not hasattr(args, 'func'):
         retry_list(args)
->>>>>>> 04a03a41
         return
     
     try:
